--- conflicted
+++ resolved
@@ -24,7 +24,6 @@
     private var adaptiveColors: AdaptiveColors {
         ReachuColors.adaptive(for: colorScheme)
     }
-
     var body: some View {
         NavigationView {
             ScrollView {
@@ -64,6 +63,7 @@
                         ) {
                             ShoppingCartDemoView()
                                 .environmentObject(cartManager)
+                                .environmentObject(checkoutDraft)
                         }
 
                         DemoSection(
@@ -71,6 +71,7 @@
                         ) {
                             CheckoutDemoView()
                                 .environmentObject(cartManager)
+                                .environmentObject(checkoutDraft)
                         }
 
                         DemoSection(
@@ -79,6 +80,7 @@
                         ) {
                             FloatingCartDemoView()
                                 .environmentObject(cartManager)
+                                .environmentObject(checkoutDraft)
                         }
 
                         DemoSection(
@@ -87,6 +89,7 @@
                         ) {
                             LiveShowDemoView()
                                 .environmentObject(cartManager)
+                                .environmentObject(checkoutDraft)
                         }
                     }
                     .padding(.horizontal, ReachuSpacing.lg)
@@ -94,24 +97,6 @@
                 .frame(maxWidth: .infinity)
                 .padding(.bottom, ReachuSpacing.xl)
             }
-<<<<<<< HEAD
-        .navigationTitle("Reachu Demo")
-        .navigationBarTitleDisplayMode(.inline)
-        .background(adaptiveColors.background)
-        .preferredColorScheme(nil) // Respect system setting
-        .onChange(of: colorScheme) { newColorScheme in
-            print("🎨 [Demo] Color scheme changed to: \(newColorScheme == .dark ? "dark" : "light")")
-            
-            // Update static ReachuColors to match new color scheme
-            ReachuColors.updateForColorScheme(newColorScheme)
-            
-            // Also reload configuration to ensure everything is in sync
-            do {
-                try ConfigurationLoader.loadConfiguration()
-                print("✅ [Demo] Configuration reloaded for theme change")
-            } catch {
-                print("❌ [Demo] Failed to reload configuration: \(error)")
-=======
             .navigationTitle("Reachu Demo")
             .navigationBarTitleDisplayMode(.inline)
             .background(adaptiveColors.background)
@@ -120,14 +105,17 @@
                 print(
                     "🎨 [Demo] Color scheme changed to: \(newColorScheme == .dark ? "dark" : "light")"
                 )
-                // Force refresh of static colors by reloading configuration
+
+                // Update static ReachuColors to match new color scheme
+                ReachuColors.updateForColorScheme(newColorScheme)
+
+                // Also reload configuration to ensure everything is in sync
                 do {
                     try ConfigurationLoader.loadConfiguration()
                     print("✅ [Demo] Configuration reloaded for theme change")
                 } catch {
                     print("❌ [Demo] Failed to reload configuration: \(error)")
                 }
->>>>>>> 911b827b
             }
         }
         .environmentObject(cartManager)
